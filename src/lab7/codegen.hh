#ifndef __CODEGEN_HH__
#define __CODEGEN_HH__


#include <fstream>
#include <stack>
using namespace std;


/* This is just to make the code more readable. */
typedef char register_type;

/* These are the registers we will be using. Would have been nice to use
   an enum here, but enums can't be used to index arrays without an
   explicit cast so we use constants instead. */
const register_type o0 = 0;
const register_type o1 = 1;
const register_type o2 = 2;
const register_type o3 = 3;
const register_type o4 = 4;
const register_type o5 = 5;
const register_type i0 = 6;
const register_type f0 = 7;
const register_type f1 = 8;
const register_type f2 = 9;


// The old display register is stored at [%fp+DISPLAY_REG_OFFSET].
const int DISPLAY_REG_OFFSET = 64;

// %fp+FIRST_ARG_OFFSET points at the first arg.
const int FIRST_ARG_OFFSET = 68;

// 16*4 (dump space) + 4 (old display register) + 6*4 (args) = 92.
const int MIN_FRAME_SIZE = 92;

// Maximum number of formal parameters allowed.
const int MAX_PARAMETERS = 127;
const int PARAMETER_STACK_SIZE = 128;



/* Prototypes required for code_generator interface (the arguments). */
class quad_list;
class symbol;



/* This class generates assembler code for the Sun Sparc architecture. */
class code_generator
{
private:
    register_type reg[10][4];                         // Register array.

    ofstream      out;                                // Output file stream.
<<<<<<< HEAD
    
    stack<sym_index> arg_stack;                       // Argument stack
=======
>>>>>>> df14e0c4

    int  align(int);                                  // Align a stack frame.
    void prologue(symbol *);                          // Initialize new env.
    void epilogue(symbol *);                          // Leave env.
    void expand(quad_list *q);                        // Quadlist -> assembler.
    void find(sym_index, int *, int *);               // Get variable/parameter
    // level & offset.
    void fetch(sym_index, const register_type);       // memory -> register.
    void store(const register_type, sym_index);       // register -> memory.
    void array_address(sym_index, const register_type); // get array base addr.

public:
    // Constructor. Arg = filename of assembler outfile.
    code_generator(const char *);

    // Destructor.
    ~code_generator();
    void generate_assembler(quad_list *, symbol *env); // Interface.
};

#endif<|MERGE_RESOLUTION|>--- conflicted
+++ resolved
@@ -53,11 +53,8 @@
     register_type reg[10][4];                         // Register array.
 
     ofstream      out;                                // Output file stream.
-<<<<<<< HEAD
     
     stack<sym_index> arg_stack;                       // Argument stack
-=======
->>>>>>> df14e0c4
 
     int  align(int);                                  // Align a stack frame.
     void prologue(symbol *);                          // Initialize new env.
