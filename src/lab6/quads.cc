--- conflicted
+++ resolved
@@ -527,19 +527,9 @@
 
     int end_label, next_label;
     sym_index pos;
-<<<<<<< HEAD
-
-    
+
     if (elsif_list != NULL || else_body != NULL)
         next_label = sym_tab->get_next_label();
-
-=======
-    if (elsif_list != NULL)
-        elsif_label = sym_tab->get_next_label();
-
-    if (else_body != NULL)
-        else_label = sym_tab->get_next_label();
->>>>>>> 2664b223
     end_label = sym_tab->get_next_label();
 
     pos = condition->generate_quads(q);
