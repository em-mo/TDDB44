--- conflicted
+++ resolved
@@ -6,13 +6,13 @@
 #include <iostream>
 #include <ctype.h>
 #include <string.h>
-#include "symtab.hh" 
+#include "symtab.hh"
 
 using namespace std;
 
 /*** Global variables ***/
 
-symbol_table *sym_tab = new symbol_table(); // The symbol table itself. 
+symbol_table *sym_tab = new symbol_table(); // The symbol table itself.
 // The symbeltable is a table of pointers to symbol (which can be of various types)
 sym_index     void_type;
 sym_index     integer_type;
@@ -20,44 +20,46 @@
 
 
 
- /*** The symbol_table class - watch out, it's big. ***/
-
- /* Constructor: allocates the data members. The symbol table itself is just
-    a table of pointers to symbols. This is due to the various subclasses of
-    symbols used. */
-symbol_table::symbol_table() {
+/*** The symbol_table class - watch out, it's big. ***/
+
+/* Constructor: allocates the data members. The symbol table itself is just
+   a table of pointers to symbols. This is due to the various subclasses of
+   symbols used. */
+symbol_table::symbol_table()
+{
     int i; // counter, later used when initialising hash_table, block_table,
-           // sym_table. See below.
+    // sym_table. See below.
 
     // Used to link parameters to preinstalled functions. See below.
-    sym_index tmp, tmp2; 
+    sym_index tmp, tmp2;
     symbol *sym, *sym2;
     parameter_symbol *par;
     procedure_symbol *proc;
     function_symbol *func;
-    
+
     // This is just a dummy position for the preinstalled functions.
-    position_information *dummy_pos = new position_information(); 
-
-    // --- Initialize string pool. ---   
-    /* The string pool (String table) will 
+    position_information *dummy_pos = new position_information();
+
+    // --- Initialize string pool. ---
+    /* The string pool (String table) will
        contain the output from scanner, the
        prevoius lab (for instance "7GLOBAL4VOID4REAL..")
        Take a look at figure 2 in the laboratory
        assignement.*/
-					 
+
     pool_pos = 0; // Always points to the last position in the string pool
-    pool_length = BASE_POOL_SIZE; // set base size of string pool. Can be 
+    pool_length = BASE_POOL_SIZE; // set base size of string pool. Can be
     // extended later on, if there are many symbols to scan.
-    
+
     // create a string with length of pool_length
-    string_pool = new char[pool_length]; 
+    string_pool = new char[pool_length];
     string_pool[0] = '\0'; // insert the null char in the end
 
     // --- Initialize hash table. ---
     hash_table = new sym_index[MAX_HASH];    // Allocate space.
-    for(i = 0; i < MAX_HASH; i++) {          // Zero the table.
-	hash_table[i] = NULL_SYM;
+    for (i = 0; i < MAX_HASH; i++)           // Zero the table.
+    {
+        hash_table[i] = NULL_SYM;
     }
 
     // --- Initialize display. ---
@@ -65,36 +67,37 @@
     // global level is 0
     current_level = 0;                           // Zero block level.
     block_table = new sym_index[MAX_BLOCK];      // Allocate space.
-    for(i = 0; i < MAX_BLOCK; i++) {             // Zero the table.
-	block_table[i] = 0;
+    for (i = 0; i < MAX_BLOCK; i++)              // Zero the table.
+    {
+        block_table[i] = 0;
     }
 
     // --- Initialize symbol table. ---
     sym_table = new symbol*[MAX_SYM];            // Weird syntax, gives us a
-                                                 //   table of pointers to
-                                                 //   symbols.
-    for(i = 0; i < MAX_SYM; i++)                 // Zero the table.
-	sym_table[i] = NULL;
+    //   table of pointers to
+    //   symbols.
+    for (i = 0; i < MAX_SYM; i++)                // Zero the table.
+        sym_table[i] = NULL;
 
     label_nr = -1;                               // Zero the assembler label
-                                                 // counter.
+    // counter.
     temp_nr = 0;                                 // Zero temp var counter.
     // sym_pos will point to the last entry in symbol table
     sym_pos = -1;                                // Zero the current symbol
-                                                 // position.
+    // position.
 
     // --- Install predefined symbols. ---
     // If the scanner works the TEST_SCANNER must be set to 0.
     // Otherwise the creation of symbol table will end here.
     // Make sure you have set TEST_SCANNER to 0 while
     // working with lab2-8.
-    if(TEST_SCANNER) 
-	return;
-    
+    if (TEST_SCANNER)
+        return;
+
     // This "empty" symbol represents the global level.
     enter_procedure(dummy_pos, pool_install(capitalize("global.")));
     sym_table[0]->type = void_type; // Needed since there have been no types
-                                    // installed yet.
+    // installed yet.
 
     // Install the default nametypes. This is the only place enter_nametype()
     // is used, since currently Diesel's grammar doesn't handle used-defined
@@ -102,9 +105,9 @@
 
     void_type = enter_nametype(dummy_pos, pool_install(capitalize("void")));
     sym_table[void_type]->type = void_type; // Needed since it's the first one.
-    
+
     integer_type = enter_nametype(dummy_pos, pool_install(capitalize("integer")));
-    
+
     real_type = enter_nametype(dummy_pos, pool_install(capitalize("real")));
 
     // Add the read() function. It returns an integer and takes no arguments.
@@ -118,8 +121,8 @@
     // We do that to get hold of the correct subclass of symbol.
     tmp = enter_procedure(dummy_pos, pool_install(capitalize("write")));
     tmp2 = enter_parameter(dummy_pos,
-			   pool_install(capitalize("int-arg")),
-			   integer_type);
+                           pool_install(capitalize("int-arg")),
+                           integer_type);
     sym = sym_table[tmp];
     sym2 = sym_table[tmp2];
     proc = sym->get_procedure_symbol();
@@ -130,10 +133,10 @@
     // a real argument.
     tmp = enter_function(dummy_pos, pool_install(capitalize("trunc")));
     sym_table[tmp]->type = integer_type;
-    
+
     tmp2 = enter_parameter(dummy_pos,
-			   pool_install(capitalize("real-arg")),
-			   real_type);
+                           pool_install(capitalize("real-arg")),
+                           real_type);
     sym = sym_table[tmp];
     sym2 = sym_table[tmp2];
     func = sym->get_function_symbol();
@@ -147,29 +150,31 @@
     func->last_parameter = par; // ...which is now real-arg only.
 
     proc = sym_table[0]->get_procedure_symbol();
-    proc->last_parameter = NULL;  
+    proc->last_parameter = NULL;
 }
 
 
 
 /*** Utility functions ***/
 
- /* This help function is used by the scanner to turn a float (like 2.15)
-    into an integer using IEEE 32-bit format. Doing this avoids lots of
-    problems with constants (that can be both integer and real) during quad
-    and code generation. */
-int symbol_table::ieee(float f) {
+/* This help function is used by the scanner to turn a float (like 2.15)
+   into an integer using IEEE 32-bit format. Doing this avoids lots of
+   problems with constants (that can be both integer and real) during quad
+   and code generation. */
+int symbol_table::ieee(float f)
+{
     float *fp = &f;
 
     assert(sizeof(float) == 4);
     assert(sizeof(int) == 4);
 
     return (*(int *) fp);
-} 
+}
 
 
 /* This function generates assembler label numbers. */
-long symbol_table::get_next_label() {
+long symbol_table::get_next_label()
+{
     // Labels start on -1 (which is the global level, meaning that all labels
     // generated for user-defined functions etc start with 0).
     return label_nr++;
@@ -180,27 +185,30 @@
    $1, $2, $3, $4 ... up to 1 million. Diesel isn't written to handle that
    large programs anyway. The type should never be void_type; if it is, it's
    an error. This method is used for quad generation. */
-sym_index symbol_table::gen_temp_var(sym_index type) {
+sym_index symbol_table::gen_temp_var(sym_index type)
+{
     // Your code here.
 
-    return NULL_SYM;    
+    return NULL_SYM;
 }
 
 
 /* This function returns the byte size of a nametype. */
 
-int symbol_table::get_size(const sym_index type) {
+int symbol_table::get_size(const sym_index type)
+{
     // We assume an integer is 32-bit.
-    if(type == integer_type)
-	return 4;
+    if (type == integer_type)
+        return 4;
 
     // The size 4 here comes from the IEEE short float format.
-    if(type == real_type) 
-	return 4;
-
-    if(type == void_type) {
-	debug() << "get_size() request for void_type - probably an error.\n";
-	return 0;
+    if (type == real_type)
+        return 4;
+
+    if (type == void_type)
+    {
+        debug() << "get_size() request for void_type - probably an error.\n";
+        return 0;
     }
 
     // Should never happen.
@@ -212,12 +220,13 @@
 
 /* This function prints the contents of the symbol table.
     Args: 1     - print a one-liner for each symbol with relevant data.
-	  2     - only print the string table showing the current pool_pos.
-	  3     - dump the nonzero elements in the hash table.
-	  other - dump detailed info about every symbol in the table. Watch
-		  out, this gets _very_ long if you have more than a few
-		  symbols installed. */
-void symbol_table::print(int detail) {
+      2     - only print the string table showing the current pool_pos.
+      3     - dump the nonzero elements in the hash table.
+      other - dump detailed info about every symbol in the table. Watch
+          out, this gets _very_ long if you have more than a few
+          symbols installed. */
+void symbol_table::print(int detail)
+{
     int i;
     symbol *tmp;
     procedure_symbol *proc;  // Needed for safe downcasting below.
@@ -226,129 +235,142 @@
     parameter_symbol *par;   // Needed for safe downcasting below.
     constant_symbol *con;    // Needed for safe downcasting below.
 
-    if(detail == 2) {
-	if(pool_pos > 0) {
-	    unsigned int pos, k;
-	    unsigned int len;
-	    pos = 0;
-	    while(pos < strlen(string_pool)) {
-		len = (int)string_pool[pos];
-		cout << len;
-		for(k = pos+1; k < pos+len+1; k++) {
-		    cout << string_pool[k];
-		}
-		pos += len+1;
-	    }
-	    cout << endl;
-
-	    int j;
-	    // cout << string_pool << endl;
-	    for(j = 0; j < pool_pos; j++)
-		cout << "-";
-	    cout << "^" << " (pool_pos = " << pool_pos << ")" << endl;
-	} else
-	    cout << "(String pool empty)" << endl;
-	return;
-    }
-
-    if(detail == 3) {
-	cout << "Hash table:\n";
-	int j;
-	for(j = 0; j < MAX_HASH; j++) {
-	    if(hash_table[j])
-		cout << j << ": " << hash_table[j] << endl;
-	}
-	return;
+    if (detail == 2)
+    {
+        if (pool_pos > 0)
+        {
+            unsigned int pos, k;
+            unsigned int len;
+            pos = 0;
+            while (pos < strlen(string_pool))
+            {
+                len = (int)string_pool[pos];
+                cout << len;
+                for (k = pos + 1; k < pos + len + 1; k++)
+                {
+                    cout << string_pool[k];
+                }
+                pos += len + 1;
+            }
+            cout << endl;
+
+            int j;
+            // cout << string_pool << endl;
+            for (j = 0; j < pool_pos; j++)
+                cout << "-";
+            cout << "^" << " (pool_pos = " << pool_pos << ")" << endl;
+        }
+        else
+            cout << "(String pool empty)" << endl;
+        return;
+    }
+
+    if (detail == 3)
+    {
+        cout << "Hash table:\n";
+        int j;
+        for (j = 0; j < MAX_HASH; j++)
+        {
+            if (hash_table[j])
+                cout << j << ": " << hash_table[j] << endl;
+        }
+        return;
     }
 
     cout << endl << "Symbol table (size = " << sym_pos << "):\n";
 
-    switch(detail) {
-	case 1:
-	    // Element 0 is the global environment, "program.".
-	    cout << "Pos  Name      Lev Hash Back Offs Type "
-		 << "     Tag\n";
-	    cout << "---------------------------------------"
-		 << "--------\n";
-	    for(i = 0; i < sym_pos+1; i++) {
-		tmp = sym_table[i];
-		if(tmp == NULL) {
-		    cout << i << ": " << "NULL" << endl;
-		    continue;
-		}
-
-		cout << setw(3) << i << ": ";
-		cout.flags(ios::left);
-		cout << setw(12) << pool_lookup(tmp->id);
-		cout.flags(ios::right);
-		cout << tmp->level
-		     << setw(5) << tmp->hash_link << setw(5)
-		     << tmp->back_link << setw(5) << tmp->offset << " ";
-
-		cout.flags(ios::left);
-		cout << setw(10);
-		cout << pool_lookup(sym_table[tmp->type]->id);
-		cout << setw(14);
-		switch(tmp->tag) {
-		    case SYM_UNDEF:
-			cout << "SYM_UNDEF";
-			break;
-		    case SYM_NAMETYPE:
-			cout << "SYM_NAMETYPE";
-			break;
-		    case SYM_VAR:
-			cout << "SYM_VAR";
-			break;
-		    case SYM_PARAM:
-			par = tmp->get_parameter_symbol();
-			cout << "SYM_PARAM";
-			if(par->preceding != NULL) {
-			    cout << setw(7) << "prec = "
-				 << setw(12) <<
-				pool_lookup(par->preceding->id);
-			}
-			break;
-		    case SYM_PROC:
-			proc = tmp->get_procedure_symbol();
-			cout << "SYM_PROC" << setw(6) << "lbl = "
-			     << setw(3) << proc->label_nr << setw(9)
-			     << "ar_size = " << setw(3) << proc->ar_size;
-			break;
-		    case SYM_FUNC:
-			func = tmp->get_function_symbol();
-			cout << "SYM_FUNC" << setw(6) << "lbl = "
-			     << setw(3) << func->label_nr << setw(9)
-			     << "ar_size = " << setw(3) << func->ar_size;
-			break;
-		    case SYM_ARRAY:
-			arr = tmp->get_array_symbol();
-			cout << "SYM_ARRAY" << setw(7) << "card = "
-			     << setw(4) << arr->array_cardinality;
-			break;
-		    case SYM_CONST:
-			con = tmp->get_constant_symbol();
-			if(con->type == integer_type)
-			    cout << "SYM_CONST" << setw(7) << "value = "
-				 << con->const_value.ival;
-			else if(con->type == real_type)
-			    cout << "SYM_CONST" << setw(7) << "value = "
-				 << con->const_value.rval;
-			else
-			    cout << "SYM_CONST" << setw(7) << "value = "
-				 << "(error: bad type)";
-			break;
-		}
-		cout.flags(ios::right);
-		cout << setw(0) << endl;
-	    }
-	    break;
-	default:
-	    for(i = 0; i < sym_pos+1; i++) {
-		tmp = sym_table[i];
-		cout << "Pos = " << i << " -----------------------------\n"
-		     << tmp;
-	    }
-	    break;
+    switch (detail)
+    {
+    case 1:
+        // Element 0 is the global environment, "program.".
+        cout << "Pos  Name      Lev Hash Back Offs Type "
+             << "     Tag\n";
+        cout << "---------------------------------------"
+             << "--------\n";
+        for (i = 0; i < sym_pos + 1; i++)
+        {
+            tmp = sym_table[i];
+            if (tmp == NULL)
+            {
+                cout << i << ": " << "NULL" << endl;
+                continue;
+            }
+
+            cout << setw(3) << i << ": ";
+            cout.flags(ios::left);
+            cout << setw(12) << pool_lookup(tmp->id);
+            cout.flags(ios::right);
+            cout << tmp->level
+                 << setw(5) << tmp->hash_link << setw(5)
+                 << tmp->back_link << setw(5) << tmp->offset << " ";
+
+            cout.flags(ios::left);
+            cout << setw(10);
+            cout << pool_lookup(sym_table[tmp->type]->id);
+            cout << setw(14);
+            switch (tmp->tag)
+            {
+            case SYM_UNDEF:
+                cout << "SYM_UNDEF";
+                break;
+            case SYM_NAMETYPE:
+                cout << "SYM_NAMETYPE";
+                break;
+            case SYM_VAR:
+                cout << "SYM_VAR";
+                break;
+            case SYM_PARAM:
+                par = tmp->get_parameter_symbol();
+                cout << "SYM_PARAM";
+                if (par->preceding != NULL)
+                {
+                    cout << setw(7) << "prec = "
+                         << setw(12) <<
+                         pool_lookup(par->preceding->id);
+                }
+                break;
+            case SYM_PROC:
+                proc = tmp->get_procedure_symbol();
+                cout << "SYM_PROC" << setw(6) << "lbl = "
+                     << setw(3) << proc->label_nr << setw(9)
+                     << "ar_size = " << setw(3) << proc->ar_size;
+                break;
+            case SYM_FUNC:
+                func = tmp->get_function_symbol();
+                cout << "SYM_FUNC" << setw(6) << "lbl = "
+                     << setw(3) << func->label_nr << setw(9)
+                     << "ar_size = " << setw(3) << func->ar_size;
+                break;
+            case SYM_ARRAY:
+                arr = tmp->get_array_symbol();
+                cout << "SYM_ARRAY" << setw(7) << "card = "
+                     << setw(4) << arr->array_cardinality;
+                break;
+            case SYM_CONST:
+                con = tmp->get_constant_symbol();
+                if (con->type == integer_type)
+                    cout << "SYM_CONST" << setw(7) << "value = "
+                         << con->const_value.ival;
+                else if (con->type == real_type)
+                    cout << "SYM_CONST" << setw(7) << "value = "
+                         << con->const_value.rval;
+                else
+                    cout << "SYM_CONST" << setw(7) << "value = "
+                         << "(error: bad type)";
+                break;
+            }
+            cout.flags(ios::right);
+            cout << setw(0) << endl;
+        }
+        break;
+    default:
+        for (i = 0; i < sym_pos + 1; i++)
+        {
+            tmp = sym_table[i];
+            cout << "Pos = " << i << " -----------------------------\n"
+                 << tmp;
+        }
+        break;
     }
 }
 
@@ -359,62 +381,67 @@
 /* Convenience method for capitalizing strings. Called by the scanner.
    Note that using this method without deleting the string afterwards causes
    a memory leak. */
-   
-char *symbol_table::capitalize(const char *s) {
-    char *capitalized_s = new char[strlen(s)+1]; // The result string.
+
+char *symbol_table::capitalize(const char *s)
+{
+    char *capitalized_s = new char[strlen(s) + 1]; // The result string.
     unsigned int i;                              // Since toupper gives unsigned.
-    
-    for(i = 0; i < strlen(s); i++) {
-	capitalized_s[i] = (unsigned char)toupper(s[i]);
+
+    for (i = 0; i < strlen(s); i++)
+    {
+        capitalized_s[i] = (unsigned char)toupper(s[i]);
     }
 
     capitalized_s[i] = '\0';
-    
+
     return capitalized_s;
 }
 
- /* Install a string into the pool table and return its index.
-    The table is on the form <string1 length>string1<string2 length>string2...
-    Note that the null char denotes the end of the entire pool,
-    NOT the separator of two strings. It is appended in pool_lookup, though.
-    Snapshot:
-    7INTEGER4REAL4READ5WRITE4PROG1A\0
-				   ^
-				   pool_pos
- */
- 
-pool_index symbol_table::pool_install(char *s) {
+/* Install a string into the pool table and return its index.
+   The table is on the form <string1 length>string1<string2 length>string2...
+   Note that the null char denotes the end of the entire pool,
+   NOT the separator of two strings. It is appended in pool_lookup, though.
+   Snapshot:
+   7INTEGER4REAL4READ5WRITE4PROG1A\0
+              ^
+              pool_pos
+*/
+
+pool_index symbol_table::pool_install(char *s)
+{
     long old_pos;       // The return value, ie, the start of the string.
-    
+
     // Make sure pool is not full. If it is, double pool size.
-    if(pool_pos + (int)strlen(s) >= pool_length) {
-	char *tmp_pool = new char[2*pool_length]; // Tmp storage.
-
-	pool_length *= 2;                         // Double pool size.
-	strcpy(tmp_pool, string_pool);            // Copy to tmp storage.
-	delete[] string_pool;
-	string_pool = tmp_pool;
-    }
-
-    old_pos = pool_pos;       
+    if (pool_pos + (int)strlen(s) >= pool_length)
+    {
+        char *tmp_pool = new char[2 * pool_length]; // Tmp storage.
+
+        pool_length *= 2;                         // Double pool size.
+        strcpy(tmp_pool, string_pool);            // Copy to tmp storage.
+        delete[] string_pool;
+        string_pool = tmp_pool;
+    }
+
+    old_pos = pool_pos;
 
     // This is not really a pretty solution but it works for now. Some sort
     // struct with length/char * would be a more general solution, since this
     // way we're limited to strings that fit within 255 bytes.
-    if(strlen(s) >= 255) {
-	fatal("symbol_table::pool_install: Too long string");
-	return 0;
-    }
-    
+    if (strlen(s) >= 255)
+    {
+        fatal("symbol_table::pool_install: Too long string");
+        return 0;
+    }
+
     // First install the length of the string.
     string_pool[pool_pos++] = (unsigned char)strlen(s);
     string_pool[pool_pos] = '\0';
-    
+
     // Add the string itself to the end of the pool.
     strcat(string_pool, s);
-    
+
     // Move pool_pos to the end of the new entry.
-    pool_pos += strlen(s); 
+    pool_pos += strlen(s);
 
     return old_pos;
 }
@@ -422,25 +449,26 @@
 
 /* Allocate memory for and return a string given a pool_index. */
 
-char *symbol_table::pool_lookup(const pool_index p) {
+char *symbol_table::pool_lookup(const pool_index p)
+{
     int i;                    // Counter used to find next space.
     char *s;                  // The string to be returned.
     char *start;              // The start of the string.
 
     assert(p < pool_pos);     // Catch references to beyond last string.
-    
-    start = &string_pool[p+1];  // Start points to first char of the sought
-                                // string. We just use it to index the pool,
-                                // it is never assigned to.
-    
+
+    start = &string_pool[p + 1]; // Start points to first char of the sought
+    // string. We just use it to index the pool,
+    // it is never assigned to.
+
     // p points to the char holding the length of the sought string.
     i = (int)string_pool[p];
-    
-    s = new char[i+1];      // We only want to return a string of i chars, plus
-                            // one extra for the null terminator.
-    strncpy(s, start, i);   
+
+    s = new char[i + 1];    // We only want to return a string of i chars, plus
+    // one extra for the null terminator.
+    strncpy(s, start, i);
     s[i] = '\0';
-    
+
     return s;
 }
 
@@ -448,25 +476,27 @@
 /* Compare two strings, return 1 if equal, return 0 otherwise. */
 
 int symbol_table::pool_compare(const pool_index pool_p1,
-			       const pool_index pool_p2) {
-    int result;                                         // Return value. 
+                               const pool_index pool_p2)
+{
+    int result;                                         // Return value.
 
     assert(pool_p1 < pool_pos && pool_p2 < pool_pos);   // Catch too large pos.
 
     // Compare the two strings. strcmp returns 0 if they're equal.
-    result = !strcmp(pool_lookup(pool_p1), pool_lookup(pool_p2)); 
+    result = !strcmp(pool_lookup(pool_p1), pool_lookup(pool_p2));
     return result;
 }
 
 
 /* Remove the last entry into the string pool. */
 
-pool_index symbol_table::pool_forget(const pool_index pool_p) {
-    char *last_entry;        
+pool_index symbol_table::pool_forget(const pool_index pool_p)
+{
+    char *last_entry;
 
     last_entry = pool_lookup(pool_p);
 
-    // Make sure that this really is the last entry. 
+    // Make sure that this really is the last entry.
     assert((pool_p + (int)strlen(last_entry)) == pool_pos - 1);
 
     pool_pos = pool_p;              // Back up pool_pos one entry.
@@ -479,9 +509,10 @@
    trailing quotes, and convert any internal double quotes to single ones.
    The first arg will be filled in with the fixed string, the second arg is
    the string that needs fixing. */
-   
-char *symbol_table::fix_string(const char *old_str) {
-    char *new_str = new char[strlen(old_str)-2+1];
+
+char *symbol_table::fix_string(const char *old_str)
+{
+    char *new_str = new char[strlen(old_str) - 2 + 1];
     unsigned int i;              // Unsigned since strlen returns unsigned.
     int j;                       // Index for new_str.
 
@@ -489,22 +520,24 @@
     assert(strlen(old_str) >= 2);
 
     j = 0;
-    new_str = new char[strlen(old_str)-2+1];
+    new_str = new char[strlen(old_str) - 2 + 1];
 
     // Start on 1 to skip the first quote. End on strlen-1 to skip the last
     // quote.
-    for(i = 1; i < strlen(old_str)-1; i++) {
-	// Compact double quotes to single quotes.
-	if(old_str[i] == '\'' &&
-	   i < strlen(old_str)-2 &&
-	   old_str[i+1] == '\'') {
-	    continue;
-	}
-	new_str[j++] = old_str[i];
+    for (i = 1; i < strlen(old_str) - 1; i++)
+    {
+        // Compact double quotes to single quotes.
+        if (old_str[i] == '\'' &&
+                i < strlen(old_str) - 2 &&
+                old_str[i + 1] == '\'')
+        {
+            continue;
+        }
+        new_str[j++] = old_str[i];
     }
 
     new_str[j] = '\0';                       // Terminate string.
-    
+
     return new_str;
 }
 
@@ -513,56 +546,63 @@
 
 /*** Hash table methods. ***/
 
- /* Uses the hash_x33 algorithm. Returns an index into the symbol table
-    given a string. The string is probably attained using pool_lookup(). */
- hash_index symbol_table::hash(const pool_index p) {
+/* Uses the hash_x33 algorithm. Returns an index into the symbol table
+   given a string. The string is probably attained using pool_lookup(). */
+hash_index symbol_table::hash(const pool_index p)
+{
     int len;                             // Length of s.
     unsigned int h;                      // Magical hash value variable.
     char *s;                             // Hash string. Causes memory leak.
 
     s = pool_lookup(p);                  // Get (and allocate) the string.
-    len = (int)strlen(s);             
+    len = (int)strlen(s);
     h = 0;
 
 
-    while(len > 0) {                     // Calculate the hash value.
-	h = (h << 5) + h + *s++;   
-	len--;
+    while (len > 0)                      // Calculate the hash value.
+    {
+        h = (h << 5) + h + *s++;
+        len--;
     }
 
     return h % MAX_HASH;                 // Memory leak since s is still
-                                         //   allocated. However, since we've
-                                         //   changed it, delete[] s is not a
-                                         //   good idea at all.
+    //   allocated. However, since we've
+    //   changed it, delete[] s is not a
+    //   good idea at all.
 }
 
 
 
 /*** Display methods. ***/
 
- /* Return sym_index pointer to the current environment, ie, block level. */
- sym_index symbol_table::current_environment() {
+/* Return sym_index pointer to the current environment, ie, block level. */
+sym_index symbol_table::current_environment()
+{
     return block_table[current_level];
 }
 
 
 /* Increase the current_level by one. */
- void symbol_table::open_scope() {
- /*  Your code here. */
+void symbol_table::open_scope()
+{
+    /*  Your code here. */
     current_level++;
     block_table[current_level] = sym_pos;
 }
 
 
 /* Decrease the current_level by one. Return sym_index to new environment. */
-sym_index symbol_table::close_scope() {
-  /*  Your code here. */
-    for(int i = sym_pos; i > current_environment() + 1; i--){
-        symbol* s = get_symbol(i);
+sym_index symbol_table::close_scope()
+{
+    /*  Your code here. */
+    for (int i = sym_pos; i > current_environment() + 1; i--)
+    {
+        symbol *s = get_symbol(i);
         pool_index pool_id = s->id;
         hash_index hid = hash(pool_id);
 
-        if(hash_table[hid] == i){
+        if (hash_table[hid] == i)
+        {
             hash_table[hid] = s->hash_link;
         }
     }
@@ -573,11 +613,12 @@
 
 /*** Main symbol table methods. ***/
 
- /* Return a sym_index to the sought symbol (or 0 if none was found), given
-    a string_pool index. Starts searching in the current block level and
-    follows hash links outwards. */
-sym_index symbol_table::lookup_symbol(const pool_index pool_p) {  //%% OK
-    // Your code here. 
+/* Return a sym_index to the sought symbol (or 0 if none was found), given
+   a string_pool index. Starts searching in the current block level and
+   follows hash links outwards. */
+sym_index symbol_table::lookup_symbol(const pool_index pool_p)    //%% OK
+{
+    // Your code here.
 
     sym_index found_symbol = NULL_SYM;
     symbol *sym = get_symbol(hash(pool_p));
@@ -591,15 +632,16 @@
         }
         sym = get_symbol(sym->hash_link);
     }
-	return found_symbol;
+    return found_symbol;
 }
 
 
 /* Returns a symbol * given a sym_index, or NULL if no symbol found. */
 
-symbol *symbol_table::get_symbol(const sym_index sym_p) {
-    if(sym_p == NULL_SYM)
-	return NULL;
+symbol *symbol_table::get_symbol(const sym_index sym_p)
+{
+    if (sym_p == NULL_SYM)
+        return NULL;
 
     return sym_table[sym_p];
 }
@@ -608,15 +650,16 @@
 /* Given a sym_index, we return the id field of the symbol. The scanner needs
    this information in order to treat already-installed identifiers properly
    if shared strings are implemented. */
-   
-pool_index symbol_table::get_symbol_id(const sym_index sym_p) {
+
+pool_index symbol_table::get_symbol_id(const sym_index sym_p)
+{
     // This should never happen, but paranoia never hurts. Note also that
     // 0 really does point to the name of the global level, which in our case
     // is 'program.'. But no program working correctly should ever refer to
     // it, by name or symbol...
-    if(sym_p == NULL_SYM)
-	return 0;
-    
+    if (sym_p == NULL_SYM)
+        return 0;
+
     return sym_table[sym_p]->id;
 }
 
@@ -624,10 +667,11 @@
 /* Given a sym_index, we return the type field of the symbol (which is in
    itself a sym_index to a type symbol). We need to be able to access this
    information in parser.y, and this is a convenient way to do it. */
-   
-sym_index symbol_table::get_symbol_type(const sym_index sym_p) {
-    if(sym_p == NULL_SYM) 
-	return void_type;
+
+sym_index symbol_table::get_symbol_type(const sym_index sym_p)
+{
+    if (sym_p == NULL_SYM)
+        return void_type;
 
     return sym_table[sym_p]->type;
 }
@@ -637,9 +681,10 @@
    convenience method used in parser.y so we don't need to explicitly handle
    symbols in it when differing various types of identifiers from one
    another. */
- sym_type symbol_table::get_symbol_tag(const sym_index sym_p) {
-    if(sym_p == NULL_SYM)
-	return SYM_UNDEF;
+sym_type symbol_table::get_symbol_tag(const sym_index sym_p)
+{
+    if (sym_p == NULL_SYM)
+        return SYM_UNDEF;
 
     return sym_table[sym_p]->tag;
 }
@@ -648,11 +693,12 @@
 /* We get a sym_index to a symbol, and a sym_index to a type. We set the
     symbol's type pointer to the second argument. Used to set the correct
     return type for a function. Used in parser.y. */
-    
+
 void symbol_table::set_symbol_type(const sym_index sym_p,
-				   const sym_index type_p) {
-    if(sym_p == NULL_SYM)
-	return;
+                                   const sym_index type_p)
+{
+    if (sym_p == NULL_SYM)
+        return;
 
     sym_table[sym_p]->type = type_p;
 }
@@ -664,25 +710,29 @@
    Take a look at those enter_methods when writing this one.
    The parameter 'tag' can have one of eight different types, see the file symtabb.hh
    for the type definition of sym_type.
-   Remember that the attribute 'tag' and 'id' will be set when creating 
+   Remember that the attribute 'tag' and 'id' will be set when creating
    a new symbol inside the symbol constructor (take a look at symbol.cc).*/
-   
+
 sym_index symbol_table::install_symbol(const pool_index pool_p,
-				       const sym_type tag) {
-	/* Your code here */
-
-	sym_index sym_id = lookup_symbol(pool_p);
+                                       const sym_type tag)
+{
+    /* Your code here */
+
+    sym_index sym_id = lookup_symbol(pool_p);
 
     symbol *sym;
-    if(sym_id == NULL_SYM){
+    if (sym_id == NULL_SYM)
+    {
 
         sym_pos++;
-        if(sym_pos > MAX_SYM){
+        if (sym_pos > MAX_SYM)
+        {
             fatal("Error: Symbol table is full");
         }
         sym_id = sym_pos;
 
-        switch(tag){
+        switch (tag)
+        {
         case SYM_ARRAY: sym = new array_symbol(pool_p);
             break;
         case SYM_CONST: sym = new constant_symbol(pool_p);
@@ -711,9 +761,9 @@
         hash_table[sym->back_link] = sym_pos;
     }
 
-	// Return index to the symbol we just created.
+    // Return index to the symbol we just created.
     return sym_id;
-		
+
 }
 
 
@@ -723,9 +773,10 @@
    field data instead of a symbol, since we're not keeping position information
    in the *_symbol classes at the moment. */
 sym_index symbol_table::enter_constant(position_information *pos,
-				       const pool_index pool_p,
-				       const sym_index type,
-				       const int ival) {
+                                       const pool_index pool_p,
+                                       const sym_index type,
+                                       const int ival)
+{
     sym_index sym_p;
 
     // Install a constant_symbol in the symbol table.
@@ -737,18 +788,19 @@
     constant_symbol *con = tmp->get_constant_symbol();
 
     // Make sure it's not already been declared.
-    if(con->tag != SYM_UNDEF) {
-	type_error(pos) << "Redeclaration: " << con << endl;
-	return sym_p; // returns the first symbol
+    if (con->tag != SYM_UNDEF)
+    {
+        type_error(pos) << "Redeclaration: " << con << endl;
+        return sym_p; // returns the first symbol
     }
 
     // Set up the constant-specific fields.
     con->type = type;
     con->tag = SYM_CONST;
-    
+
     con->const_value.ival = ival;
     sym_table[sym_p] = con;
-    
+
     return sym_p;
 }
 
@@ -757,11 +809,12 @@
    argument is a sym_index pointer to the correct type.
    This function is used from within parser.y. Currently we call using the
    field data instead of a symbol, since we're not keeping position information
-   in the *_symbol classes at the moment. */ 
+   in the *_symbol classes at the moment. */
 sym_index symbol_table::enter_constant(position_information *pos,
-				       const pool_index pool_p,
-				       const sym_index type,
-				       const float rval) {
+                                       const pool_index pool_p,
+                                       const sym_index type,
+                                       const float rval)
+{
     sym_index sym_p;
 
     // Install a constant_symbol in the symbol table.
@@ -770,25 +823,26 @@
     // This extra mess is required for safe downcasting, so we can access
     // the fields specific to this subclass of symbol.
     symbol *tmp = sym_table[sym_p];
-       
+
     constant_symbol *con = tmp->get_constant_symbol();
-    
+
     // Make sure it's not already been declared.
     // Inside install_symbol, the 'tag' should got the value SYM_UNDEF
     // (which is set by deafault when creating a symbol in the symbol
     // creator).
-    // if it happens to has another value, then the symbol already exists 
+    // if it happens to has another value, then the symbol already exists
     // and should not be redeclared!
-    if(con->tag != SYM_UNDEF) {
-	type_error(pos) << "Redeclaration: " << con << endl;
-	return sym_p; // returns the original symbol
+    if (con->tag != SYM_UNDEF)
+    {
+        type_error(pos) << "Redeclaration: " << con << endl;
+        return sym_p; // returns the original symbol
     }
 
     // Set up the constant-specific fields.
     con->type = type; // set the type to real_type
     con->tag = SYM_CONST; // set the tag to SYM_CONST
-    con->const_value.rval = rval; // set the value (real type) 
-    
+    con->const_value.rval = rval; // set the value (real type)
+
     sym_table[sym_p] = con; // insert the symbol into the symbol table
 
     return sym_p;
@@ -798,8 +852,9 @@
 /* Enter a variable into the symbol table. This function is used from within
    parser.y. */
 sym_index symbol_table::enter_variable(position_information *pos,
-				       const pool_index pool_p,
-				       const sym_index type) {
+                                       const pool_index pool_p,
+                                       const sym_index type)
+{
     sym_index sym_p;
 
     // Install a variable_symbol in the symbol table.
@@ -810,20 +865,22 @@
     symbol *tmp = sym_table[sym_p];
     // Without this check, the test program will crash until you have
     // finished your install_symbol method.
-    if(tmp == NULL) {
-	fatal("install_symbol not yet working correctly.");
-	return NULL_SYM;
+    if (tmp == NULL)
+    {
+        fatal("install_symbol not yet working correctly.");
+        return NULL_SYM;
     }
     // Make sure it's not already been declared. If it was, then we give a
     // message about this and simply return sym_p. This will cause trouble
     // later, though. NOTE: What to do when this happens?
-    if(tmp->tag != SYM_UNDEF) {
-	type_error(pos) << "Redeclaration: " << tmp << endl;
-	return sym_p; // returns the original symbol
+    if (tmp->tag != SYM_UNDEF)
+    {
+        type_error(pos) << "Redeclaration: " << tmp << endl;
+        return sym_p; // returns the original symbol
     }
 
     variable_symbol *var = tmp->get_variable_symbol();
-    
+
     // Set up the variable-specific fields.
     var->type = type;
     var->tag = SYM_VAR;
@@ -836,27 +893,31 @@
     // be a function or a procedure, and we need to differ the two. Fortunately
     // we can use the tag field for this, since it's common to all symbols.
     tmp = sym_table[current_environment()];
-    if(tmp->tag == SYM_FUNC) {
-	function_symbol *cur_func = tmp->get_function_symbol();
-	var->offset = cur_func->ar_size;
-	cur_func->ar_size += get_size(type);
-	sym_table[current_environment()] = cur_func;
-    } else {
-	procedure_symbol *cur_proc = tmp->get_procedure_symbol();
-	var->offset = cur_proc->ar_size;		
-	cur_proc->ar_size += get_size(type);
-	sym_table[current_environment()] = cur_proc;
-    }	
-    
+    if (tmp->tag == SYM_FUNC)
+    {
+        function_symbol *cur_func = tmp->get_function_symbol();
+        var->offset = cur_func->ar_size;
+        cur_func->ar_size += get_size(type);
+        sym_table[current_environment()] = cur_func;
+    }
+    else
+    {
+        procedure_symbol *cur_proc = tmp->get_procedure_symbol();
+        var->offset = cur_proc->ar_size;
+        cur_proc->ar_size += get_size(type);
+        sym_table[current_environment()] = cur_proc;
+    }
+
     sym_table[sym_p] = var;
-    
+
     return sym_p;
 }
 
 
 /* Convenience method used by quads.cc when installing temporary variables.
    Position information is irrelevant in that case. */
-sym_index symbol_table::enter_variable(pool_index pool_p, sym_index type) {
+sym_index symbol_table::enter_variable(pool_index pool_p, sym_index type)
+{
     return enter_variable(NULL, pool_p, type);
 }
 
@@ -866,9 +927,10 @@
    If that part's changed, we'll need to pass the type of the index as an
    argument to this function as well. */
 sym_index symbol_table::enter_array(position_information *pos,
-				    const pool_index pool_p,
-				    const sym_index type,
-				    const int cardinality) {
+                                    const pool_index pool_p,
+                                    const sym_index type,
+                                    const int cardinality)
+{
     sym_index sym_p;
 
     // Install an array_symbol in the symbol table.
@@ -880,20 +942,21 @@
     array_symbol *arr = tmp->get_array_symbol();
 
     // Make sure it's not already been declared.
-    if(arr->tag != SYM_UNDEF) {
-	type_error(pos) << "Redeclaration: " << arr << endl;
-	return sym_p; // returns the original symbol
+    if (arr->tag != SYM_UNDEF)
+    {
+        type_error(pos) << "Redeclaration: " << arr << endl;
+        return sym_p; // returns the original symbol
     }
 
     // Set up the array-specific fields.
     arr->type = type;
     arr->tag = SYM_ARRAY;
     arr->array_cardinality = cardinality;
-    
+
     // This is redundant, really, as the grammar stands currently... It can
     // only be an integer.
-    
-    arr->index_type = integer_type; 
+
+    arr->index_type = integer_type;
 
     // This information is used later on when we allocate memory space on
     // activation frames. We need to know how many bytes the variable will
@@ -910,35 +973,40 @@
     // cardinalityx type, such as a constant with a real value. We obviously
     // can't call this method with a float as the last argument, so we take
     // this approach instead.
-    if(cardinality != ILLEGAL_ARRAY_CARD) {
-	if(tmp->tag == SYM_FUNC) {
-	    function_symbol *cur_func = tmp->get_function_symbol();
-	    arr->offset = cur_func->ar_size;
-	    cur_func->ar_size += cardinality * get_size(type);
-	    sym_table[current_environment()] = cur_func;
-	} else {
-	    procedure_symbol *cur_proc = tmp->get_procedure_symbol();
-	    arr->offset = cur_proc->ar_size;	
-	    cur_proc->ar_size += cardinality * get_size(type);
-	    sym_table[current_environment()] = cur_proc;
-	}	
+    if (cardinality != ILLEGAL_ARRAY_CARD)
+    {
+        if (tmp->tag == SYM_FUNC)
+        {
+            function_symbol *cur_func = tmp->get_function_symbol();
+            arr->offset = cur_func->ar_size;
+            cur_func->ar_size += cardinality * get_size(type);
+            sym_table[current_environment()] = cur_func;
+        }
+        else
+        {
+            procedure_symbol *cur_proc = tmp->get_procedure_symbol();
+            arr->offset = cur_proc->ar_size;
+            cur_proc->ar_size += cardinality * get_size(type);
+            sym_table[current_environment()] = cur_proc;
+        }
     }
     sym_table[sym_p] = arr;
-    
+
     return sym_p;
 }
-    
+
 
 /* Enter a function_symbol into the symbol table. */
 sym_index symbol_table::enter_function(position_information *pos,
-				       const pool_index pool_p) {
+                                       const pool_index pool_p)
+{
     sym_index sym_p;
 
-    // Install a function_symbol in the symbol table. 
+    // Install a function_symbol in the symbol table.
     // The function type will be set i labb3, the parser, because
     // Diesel's grammar doesn't let us know the type of the symbol when
     // the name is installed.
-    // When testing labb2, test nr 3 a function type will be set, 
+    // When testing labb2, test nr 3 a function type will be set,
     // but it is done inside the testprogram symtabtest.cc
     sym_p = install_symbol(pool_p, SYM_FUNC);
 
@@ -948,17 +1016,18 @@
     function_symbol *func = tmp->get_function_symbol();
 
     // Make sure it's not already been declared.
-    if(func->tag != SYM_UNDEF) {
-	type_error(pos) << "Redeclaration: " << func << endl;
-	return sym_p; // returns the original symbol
+    if (func->tag != SYM_UNDEF)
+    {
+        type_error(pos) << "Redeclaration: " << func << endl;
+        return sym_p; // returns the original symbol
     }
 
     // Set up the function-specific fields.
     func->tag = SYM_FUNC;
     func->last_parameter = NULL;    // Parameters are added later on.
-    
+
     // This will grow as local variables and temporaries are added.
-    func->ar_size = 0; 
+    func->ar_size = 0;
     func->label_nr = get_next_label();
 
     sym_table[sym_p] = func;
@@ -969,12 +1038,9 @@
 
 /* Enter a procedure_symbol into the symbol table. */
 sym_index symbol_table::enter_procedure(position_information *pos,
-					const pool_index pool_p) {
+                                        const pool_index pool_p)
+{
     // Your code here.
-<<<<<<< HEAD
-      return NULL_SYM;
-=======
-
     sym_index sym_p;
 
     sym_p = install_symbol(pool_p, SYM_PROC);
@@ -982,7 +1048,7 @@
     symbol *tmp = sym_table[sym_p];
     procedure_symbol *proc = tmp->get_procedure_symbol();
 
-    if(proc->tag != SYM_UNDEF)
+    if (proc->tag != SYM_UNDEF)
     {
         type_error(pos) << "Redeclaration: " << proc << endl;
         return sym_p;
@@ -990,21 +1056,21 @@
 
     proc->tag = SYM_PROC;
     proc->last_parameter = NULL;
-    
+
     proc->ar_size = 0;
     proc->label_nr = get_next_label();
 
     sym_table[sym_p] = proc;
 
     return sym_p;
->>>>>>> 04c7b96c
 }
 
 
 /* Enter a parameter into the symbol table. */
 sym_index symbol_table::enter_parameter(position_information *pos,
-					const pool_index pool_p,
-					const sym_index type) {
+                                        const pool_index pool_p,
+                                        const sym_index type)
+{
     sym_index         sym_p;
     parameter_symbol *tmp_param;
     int               param_offset = 0;
@@ -1016,11 +1082,12 @@
     // the fields specific to this subclass of symbol.
     symbol *tmp = sym_table[sym_p];
     parameter_symbol *par = tmp->get_parameter_symbol();
-    
+
     // Make sure it's not already been declared.
-    if(par->tag != SYM_UNDEF) {
-	type_error(pos) << "Redeclaration: " << par << endl;
-    	return sym_p; // returns the original symbol
+    if (par->tag != SYM_UNDEF)
+    {
+        type_error(pos) << "Redeclaration: " << par << endl;
+        return sym_p; // returns the original symbol
     }
 
     // Again we have to do some downcasting... This really looks a lot less
@@ -1035,31 +1102,37 @@
     // is confusing, don't be afraid to ask someone. :)
     tmp = sym_table[current_environment()];
 
-    if(tmp->tag == SYM_FUNC) {
-	function_symbol *func = tmp->get_function_symbol();
-	tmp_param = func->last_parameter; // This is the old last parameter.
-	func->last_parameter = par;       // Make 'par' the new last parameter.
-    } else if(tmp->tag == SYM_PROC) {
-	procedure_symbol *proc = tmp->get_procedure_symbol();
-	tmp_param = proc->last_parameter; // This is the old last parameter.
-	proc->last_parameter = par;       // Make 'par' the new last parameter.
-    } else {
-	fatal("Compiler confused about scope, aborting.");
-	return 0;
+    if (tmp->tag == SYM_FUNC)
+    {
+        function_symbol *func = tmp->get_function_symbol();
+        tmp_param = func->last_parameter; // This is the old last parameter.
+        func->last_parameter = par;       // Make 'par' the new last parameter.
+    }
+    else if (tmp->tag == SYM_PROC)
+    {
+        procedure_symbol *proc = tmp->get_procedure_symbol();
+        tmp_param = proc->last_parameter; // This is the old last parameter.
+        proc->last_parameter = par;       // Make 'par' the new last parameter.
+    }
+    else
+    {
+        fatal("Compiler confused about scope, aborting.");
+        return 0;
     }
 
     // Link the old parameter list into the preceding field of the last one,
     // ie, the one we're currently installing.
-    par->preceding = tmp_param;       
-    
+    par->preceding = tmp_param;
+
     // We loop through the parameters starting with the last and working our
     // way forward.
-    while(tmp_param != NULL) {
-	
-	param_offset += tmp_param->size;
-	tmp_param = tmp_param->preceding;
-    }
-    
+    while (tmp_param != NULL)
+    {
+
+        param_offset += tmp_param->size;
+        tmp_param = tmp_param->preceding;
+    }
+
     // Set up the parameter-specific fields.
     par->offset = param_offset;
     par->tag = SYM_PARAM;
@@ -1067,7 +1140,7 @@
     par->type = type;
 
     sym_table[sym_p] = par;
-    
+
     return sym_p;
 }
 
@@ -1078,15 +1151,17 @@
    needed. So we prepare Diesel for expanding, even if this function
    currently doesn't do any spectacular things. :) */
 sym_index symbol_table::enter_nametype(position_information *pos,
-				       const pool_index pool_p) {
+                                       const pool_index pool_p)
+{
     sym_index sym_p;
 
     // Install a nametype_symbol in the symbol table.
     sym_p = install_symbol(pool_p, SYM_NAMETYPE);
 
     // Make sure it's not already been declared.
-    if(sym_table[sym_p]->tag != SYM_UNDEF) {
-	type_error(pos) << "Redeclaration: " << sym_table[sym_p] << endl;
+    if (sym_table[sym_p]->tag != SYM_UNDEF)
+    {
+        type_error(pos) << "Redeclaration: " << sym_table[sym_p] << endl;
     }
 
     // Set up the nametype-specific fields.
@@ -1094,9 +1169,9 @@
     sym_table[sym_p]->type = void_type;
 
     return sym_p;
-} 
-
-    
-    
-
-
+}
+
+
+
+
+
